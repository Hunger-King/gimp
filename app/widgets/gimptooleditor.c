--- conflicted
+++ resolved
@@ -85,7 +85,6 @@
                                             GimpToolEditor        *tool_editor);
 
 static void   gimp_tool_editor_raise_clicked
-<<<<<<< HEAD
                                            (GtkButton             *button,
                                             GimpToolEditor        *tool_editor);
 static void   gimp_tool_editor_raise_extend_clicked
@@ -99,21 +98,6 @@
                                            (GtkButton             *button,
                                             GdkModifierType        mask,
                                             GimpToolEditor        *tool_editor);
-=======
-                                           (GtkButton             *button,
-                                            GimpToolEditor        *tool_editor);
-static void   gimp_tool_editor_raise_extend_clicked
-                                           (GtkButton             *button,
-                                            GdkModifierType        mask,
-                                            GimpToolEditor        *tool_editor);
-static void   gimp_tool_editor_lower_clicked
-                                           (GtkButton             *button,
-                                            GimpToolEditor        *tool_editor);
-static void   gimp_tool_editor_lower_extend_clicked
-                                           (GtkButton             *button,
-                                            GdkModifierType        mask,
-                                            GimpToolEditor        *tool_editor);
->>>>>>> b929a7a6
 static void   gimp_tool_editor_reset_clicked
                                            (GtkButton             *button,
                                             GimpToolEditor        *tool_editor);
@@ -131,12 +115,8 @@
 static void
 gimp_tool_editor_class_init (GimpToolEditorClass *klass)
 {
-<<<<<<< HEAD
-  GtkObjectClass *object_class = GTK_OBJECT_CLASS (klass);
-=======
   GObjectClass   *object_class     = G_OBJECT_CLASS (klass);
   GtkObjectClass *gtk_object_class = GTK_OBJECT_CLASS (klass);
->>>>>>> b929a7a6
 
   g_type_class_add_private (klass, sizeof (GimpToolEditorPrivate));
 
